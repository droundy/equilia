--- conflicted
+++ resolved
@@ -1,27 +1,18 @@
 #![deny(missing_docs)]
 //! A nice columnar data store.
 
-<<<<<<< HEAD
-use std::collections::BTreeSet;
-
 pub mod column;
-mod value;
-
-pub use column::RawColumn;
-use value::{ColumnId, RawValue, TableId};
-pub use value::{Kind, Value};
-=======
 mod lens;
 mod parser;
 mod schema;
 mod value;
 
+pub use column::RawColumn;
 pub use lens::{Lens, LensError};
 pub use schema::{
     db_schema_schema, table_schema_schema, ColumnSchema, RawColumnSchema, TableSchema,
 };
 use value::RawValue;
->>>>>>> 06079437
 
 /// A "raw" row, as it will be sorted and stored.
 #[derive(Debug, Clone, PartialEq, Eq, Hash, PartialOrd, Ord)]
